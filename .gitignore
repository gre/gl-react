<<<<<<< HEAD

=======
>>>>>>> 60db4327
npm-debug.log
node_modules/<|MERGE_RESOLUTION|>--- conflicted
+++ resolved
@@ -1,6 +1,2 @@
-<<<<<<< HEAD
-
-=======
->>>>>>> 60db4327
 npm-debug.log
 node_modules/